--- conflicted
+++ resolved
@@ -66,11 +66,7 @@
               end
               else  (* TODO empty body for methods other than POST, is ok? *)
 		(Lwt.wakeup finished (); return [`String ""])) in
-<<<<<<< HEAD
-  lwt query_post_params =
-=======
   lwt query_post_params, body =
->>>>>>> 700dce98
     match meth with
       | `POST -> begin
           try
