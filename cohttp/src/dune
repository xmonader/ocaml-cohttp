(rule (with-stdout-to conf.ml (echo "let version = \"%{version:cohttp}\"")))

(rule
  (targets code.ml code.mli)
  (deps    ../scripts/generate.exe (source_tree "../scripts/codes"))
  (action  (chdir "../scripts" (run ./generate.exe))))

(library
 (name        cohttp)
 (public_name cohttp)
 (synopsis "Co-operative Client/Server HTTP library.")
 (preprocess (pps ppx_fields_conv ppx_sexp_conv))
<<<<<<< HEAD
 (libraries re stringext uri fieldslib sexplib0 bytes base64))
=======
 (libraries re stringext uri uri.sexp fieldslib sexplib bytes base64))
>>>>>>> b3f804d5

(ocamllex  accept_lexer)
(ocamlyacc accept_parser)<|MERGE_RESOLUTION|>--- conflicted
+++ resolved
@@ -10,11 +10,7 @@
  (public_name cohttp)
  (synopsis "Co-operative Client/Server HTTP library.")
  (preprocess (pps ppx_fields_conv ppx_sexp_conv))
-<<<<<<< HEAD
- (libraries re stringext uri fieldslib sexplib0 bytes base64))
-=======
- (libraries re stringext uri uri.sexp fieldslib sexplib bytes base64))
->>>>>>> b3f804d5
+ (libraries re stringext uri uri.sexp fieldslib sexplib0 bytes base64))
 
 (ocamllex  accept_lexer)
 (ocamlyacc accept_parser)